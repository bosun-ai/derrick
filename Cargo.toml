--- conflicted
+++ resolved
@@ -16,17 +16,13 @@
 tokio = { workspace = true }
 tokio-util = { workspace = true }
 shell-escape = { workspace = true }
-<<<<<<< HEAD
 regex = { workspace = true }
 futures-util = { workspace = true }
 serde = { workspace = true }
 serde_json = { workspace = true }
 async-nats = { workspace = true }
 models = { path = "../models" }
-=======
 bollard = "0.16.1"
-futures-util = "0.3.30"
->>>>>>> 50222169
 
 [dev-dependencies]
 test-log = { workspace = true }
