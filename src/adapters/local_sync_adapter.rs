--- conflicted
+++ resolved
@@ -52,18 +52,10 @@
                 .context("Could not convert path to string")?,
             "Running command"
         );
-<<<<<<< HEAD
-
-        Command::new("bash")
-            .args(["-c", cmd])
-            .env_clear()
-=======
         Command::new("bash")
             .args(["-c", cmd])
             .env_clear()
             .envs(envs)
->>>>>>> a56ff657
-            .env("GIT_TERMINAL_PROMPT", "0")
             .current_dir(self.path(working_dir))
             .output()
             .context("Could not run command")
