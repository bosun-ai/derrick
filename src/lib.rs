pub mod adapters;
<<<<<<< HEAD
mod codebase;
pub mod service;
=======
>>>>>>> a56ff657
pub mod workspace;

pub use adapters::Adapter;
pub use workspace::Workspace;<|MERGE_RESOLUTION|>--- conflicted
+++ resolved
@@ -1,9 +1,6 @@
 pub mod adapters;
-<<<<<<< HEAD
 mod codebase;
 pub mod service;
-=======
->>>>>>> a56ff657
 pub mod workspace;
 
 pub use adapters::Adapter;
